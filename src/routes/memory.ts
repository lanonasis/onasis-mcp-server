--- conflicted
+++ resolved
@@ -3,8 +3,7 @@
 
 import { asyncHandler } from '@/middleware/errorHandler';
 import { requireRole, requirePlan } from '@/middleware/auth';
-import { MemoryService } from '@/services/memoryService-routed';
-import { ListMemoryFilters } from '@/services/onasisCoreClient';
+import { MemoryService, ListMemoryFilters } from '@/services/memoryService';
 import { 
   createMemorySchema, 
   updateMemorySchema, 
@@ -28,22 +27,7 @@
 import { logMemoryOperation } from '@/utils/logger';
 
 const router = Router();
-
-// Helper to create authenticated memory service for each request
-function createMemoryService(req: Request): MemoryService {
-  // Extract API key or JWT token from request
-  const authHeader = req.headers.authorization;
-  const apiKey = req.apiKey || (authHeader?.startsWith('Bearer ') ? authHeader.slice(7) : undefined);
-  
-  const memoryService = new MemoryService(apiKey);
-  
-  // If we have a JWT token instead of API key, set it
-  if (authHeader?.startsWith('Bearer ') && !req.apiKey) {
-    memoryService.setAuthToken(authHeader.slice(7));
-  }
-  
-  return memoryService;
-}
+const memoryService = new MemoryService();
 
 /**
  * @swagger
@@ -84,9 +68,6 @@
   }
   const { userId, organizationId, plan } = user;
 
-  // Create authenticated memory service for this request
-  const memoryService = createMemoryService(req);
-  
   // Check plan limits
   const memoryCount = await memoryService.getMemoryCount(organizationId, user.apiKey || '');
   const planLimits = {
@@ -197,9 +178,6 @@
  */
 router.get('/', asyncHandler(async (req: Request, res: Response) => {
   const user = req.user;
-  
-  // Create authenticated memory service for this request
-  const memoryService = createMemoryService(req);
   if (!user || !user.organizationId) {
     res.status(401).json({
       error: 'Unauthorized',
@@ -281,9 +259,6 @@
 router.post('/search', asyncHandler(async (req: Request, res: Response) => {
   const validatedData = searchMemorySchema.parse(req.body) as SearchMemoryRequest;
   const user = req.user;
-  
-  // Create authenticated memory service for this request
-  const memoryService = createMemoryService(req);
   if (!user || !user.userId || !user.organizationId) {
     res.status(401).json({
       error: 'Unauthorized',
@@ -386,14 +361,7 @@
   }
   const { userId, organizationId, role } = user;
 
-<<<<<<< HEAD
-  // Create authenticated memory service for this request
-  const memoryService = createMemoryService(req);
-
-  const memory = await memoryService.getMemoryById(id, organizationId);
-=======
   const memory = await memoryService.getMemoryById(id, organizationId, user.apiKey || '');
->>>>>>> a236b3c1
   
   if (!memory) {
     res.status(404).json({
@@ -478,9 +446,6 @@
   }
   const { userId, organizationId, role } = user;
 
-  // Create authenticated memory service for this request
-  const memoryService = createMemoryService(req);
-
   const existingMemory = await memoryService.getMemoryById(id, organizationId);
   
   if (!existingMemory) {
@@ -554,9 +519,6 @@
   }
   const { userId, organizationId, role } = user;
 
-  // Create authenticated memory service for this request
-  const memoryService = createMemoryService(req);
-
   const existingMemory = await memoryService.getMemoryById(id, organizationId);
   
   if (!existingMemory) {
@@ -614,14 +576,7 @@
   }
   const { organizationId } = user;
   
-<<<<<<< HEAD
-  // Create authenticated memory service for this request
-  const memoryService = createMemoryService(req);
-  
-  const stats = await memoryService.getMemoryStats(organizationId);
-=======
   const stats = await memoryService.getMemoryStats(organizationId, user.apiKey);
->>>>>>> a236b3c1
   
   res.json(stats);
 }));
@@ -696,14 +651,7 @@
       return;
     }
 
-<<<<<<< HEAD
-    // Create authenticated memory service for this request
-    const memoryService = createMemoryService(req);
-
-    const result = await memoryService.bulkDeleteMemories(memory_ids, organizationId);
-=======
     const result = await memoryService.bulkDeleteMemories(memory_ids, user.apiKey || '');
->>>>>>> a236b3c1
 
     logMemoryOperation('bulk_delete', userId, organizationId, {
       requested_count: memory_ids.length,
