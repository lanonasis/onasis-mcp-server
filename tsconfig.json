--- conflicted
+++ resolved
@@ -33,12 +33,7 @@
     "types": ["node", "jest"]
   },
   "include": [
-<<<<<<< HEAD
-    "src/**/*",
-    "src/types/express-extensions.d.ts"
-=======
     "src/**/*.ts"
->>>>>>> a236b3c1
   ],
   "exclude": [
     "node_modules",
